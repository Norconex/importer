--- conflicted
+++ resolved
@@ -7,7 +7,6 @@
   </properties>
   <body>
 
-<<<<<<< HEAD
     <release version="3.0.0-SNAPSHOT" date="2018-??-??" description="Major release">
       <action dev="essiembre" type="update">
         Now requires Java 8 or higher.
@@ -24,10 +23,7 @@
       </action>
     </release>
 
-    <release version="2.9.0-SNAPSHOT" date="2018-??-??" description="Feature release">
-=======
     <release version="2.9.0" date="2018-06-17" description="Feature release">
->>>>>>> 34c0fbde
       <action dev="essiembre" type="add">
         New PDFPageSplitter to split PDF pages, treating them as individual 
         documents.
