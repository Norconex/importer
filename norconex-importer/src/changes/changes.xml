<document xmlns="http://maven.apache.org/changes/1.0.0"
          xmlns:xsi="http://www.w3.org/2001/XMLSchema-instance"
          xsi:schemaLocation="http://maven.apache.org/changes/1.0.0 http://maven.apache.org/xsd/changes-1.0.0.xsd">
  <properties>
    <title>Norconex Importer Project</title>
    <author email="info@norconex.com">Norconex Inc.</author>
  </properties>
  <body>
<<<<<<< HEAD
    <release version="1.3.0" date="2014-08-18" description="Feature release">
      <action dev="essiembp" type="add">
=======

    <release version="2.0.0" date="2014-11-25" description="Major release">
      <action dev="essiembre" type="add">
        Importing now returns an ImporterResponse, which may hold the imported
        document, along with nested documents, and and ImporterStatus.
      </action>
      <action dev="essiembre" type="add">
        New IDocumentSplitter handler and related classes, allowing 
        implementations to split documents into more documents.
      </action>
      <action dev="essiembre" type="add">
        DefaultDocumentParserFactory can now be configured to treat embedded 
        documents as distinct documents (committed separately).  
        Parsers can now implement IDocumentSplittableEmbeddedParser to 
        indicate they are supporting document splitting. 
      </action>
      <action dev="essiembre" type="add">
        DefaultDocumentParserFactory can now ignore parsing specified 
        content-types.
      </action>
      <action dev="essiembre" type="add">
        New IImporterResponseProcessor to process the import response.
      </action>
      <action dev="essiembre" type="add">
        Document encoding can now be explicitly specified when importing and 
        the value get stored as a metadata field.
      </action>
      <action dev="essiembre" type="add">
        New ContentTypeDetector for detecting the content-type from documents.
      </action>
      <action dev="essiembre" type="add">
        New ImporterDocument, holding all objects related to a document being
        imported.
      </action>
      <action dev="essiembre" type="add">
        New ImporterMetadata, extending Properties to provide additional
        import-related convenience methods and constants.
      </action>
      <action dev="essiembre" type="add">
        New CsvSplitter class for splitting coma-separated value files into
        multiple records/documents to be indexed.
      </action>
      <action dev="essiembre" type="add">
        New RegexContentFilter for accepting/rejecting documents based
        on a successful regular expression match on their content.
      </action>
      <action dev="essiembre" type="add">
        New CharacterCaseTagger for modifying the character case of a metadata 
        field value.
      </action>
      <action dev="essiembre" type="add">
        New DateFormatTagger for parsing/formatting date from specified
        metadata fields.
      </action>
      <action dev="essiembre" type="add">
        New DebugTagger for logging document content and/or metadata to 
        help with implementation and troubleshooting.
      </action>
      <action dev="essiembre" type="add">
        New LanguageTagger which analyzes a document content to automatically
        detect and store as metadata the document language.
      </action>
      <action dev="essiembre" type="add">
        New TextStatisticsTagger that stores as metadata statistical information
        about a document content (word count, average words per sentences, 
        etc.).
      </action>
      <action dev="essiembre" type="add">
        New AbstractDocument* class for each types of handlers, facilitating
        handler implementation.
      </action>
      <action dev="essiembre" type="add">
        Directory where temporary files are created is now configurable.
      </action>
      <action dev="essiembre" type="add">
        Added support for parsing .iso files.
      </action>
      <action dev="essiembre" type="update">
        Now licensed under The Apache License, Version 2.0.
      </action>
      <action dev="essiembre" type="update">
        Document content reads and writes are now performed in memory up to 
        a configurable maximum size, after which the filesystem gets used.
        This reduces I/O and improves performance.
      </action>
      <action dev="essiembre" type="update">
        Now every handlers except filters can be restricted to matching
        metadata values (configurable).
      </action>
      <action dev="essiembre" type="update">
        *.tagger, *.filter, and *.transformer handlers were move to 
        *.handler.tagger, *.handler.filter, and *.handler.transformer.
      </action>
      <action dev="essiembre" type="update">
        com.norconex.importer.ContentType has been replaced with 
        com.norconex.commons.lang.file.ContentType.
      </action>
      <action dev="essiembre" type="update">
        For consistency, several references to metadata field names were 
        renamed to use the term "field" (instead of property or else). 
      </action>
      <action dev="essiembre" type="update">
        DefaultDocumentParserFactory was renamed to 
        GenericDocumentParserFactory.
      </action>
      <action dev="essiembre" type="remove">
        Handler "contentTypeRegex" tag was removed from handlers that 
        supported it in favor of the more flexible "restrictTo" tag(s).
      </action>
    </release>

    <release version="1.3.0" date="2014-08-18" description="Feature release">
      <action dev="essiembre" type="add">
>>>>>>> fdb6aff0
        Now stores the content "family" for each documents as 
        "importer.contentFamily".  This is a higher level representation
        of a file content types.
      </action>
      <action dev="essiembre" type="add">
        New SplitTagger: Split values into multiple-values using a separator
        of choice.
      </action>
      <action dev="essiembre" type="add">
        New CopyTagger: copies document metadata fields to other fields.
      </action>
      <action dev="essiembre" type="add">
        New HierarchyTagger: splits a field string into multiple segments 
        representing each node of a hierarchical branch.
      </action>
      <action dev="essiembre" type="update">
        Improved detection of certain mime types, such as those previously 
        appearing as application/x-tika-*.
      </action>
      <action dev="essiembre" type="update">
        ReplaceTagger now supports regular expressions (via a new "regex" flag).
      </action>
      <action dev="essiembre" type="update">
        Can now detect these MS Viso mime-types properly: vsdx, vstc, vssx, 
        vsdm, vstm, vssm.
      </action>
      <action dev="essiembre" type="update">
        AbstractCharStreamTransformer now enforces streaming as UTF8.
      </action>
      <action dev="essiembre" type="update">
        Now requires Java 7 or higher.
      </action>
      <action dev="essiembre" type="fix">
        RelpaceTagger regular matching now only replaces matching "fromValue".
      </action>
    </release>

    <release version="1.2.0" date="2014-03-09" description="Feature release">
      <action dev="essiembre" type="add">
        Now extracts text from WordPerfect documents 
        (new WordPerfectParser class).
      </action>
      <action dev="essiembre" type="add">
        New transformer "ReduceConsecutivesTransformer" to reduce consecutive
        instances of the same string to only one instance.
      </action>
      <action dev="essiembre" type="add">
        New transformer "ReplaceTransformer" to perform search and replace
        on document content using regular expression.
      </action>
      <action dev="essiembre" type="add">
        New filter "EmptyMetadataFilter" to exclude/include documents with
        no data for one or more specified metadata properties.
      </action>
      <action dev="essiembre" type="update">
        Library updates: Tika 1.5, Norconex Commons Lang 1.3.0.
      </action>
      <action dev="essiembre" type="update">
        Now attempts to detect the character encoding from a character stream
        by looking at a Content-Type metadata.  If none is present, defaults
        to UTF-8.
      </action>
      <action dev="essiembre" type="fix">
        Fixed NPE in AbstractTextRestrictiveHandler when
        no content-type is found when used before parsing.
      </action>
    </release>

    <release version="1.1.0" date="2013-08-20" description="Minor release">
      <action dev="essiembre" type="add">
        New tagger "TextBetweenTagger" to extract strings from a document
        and store them into document meta data fields.
      </action>
      <action dev="essiembre" type="add">
        New AbstractRestrictiveHandler and AbstractTextRestrictiveHandler
        abstract classes to facilitate re-use of common capabilities in 
        handlers.
      </action>
      <action dev="essiembre" type="add">
        New BufferUtil and Memory Util classes.
      </action>
      <action dev="essiembre" type="update">
        AbstractRestrictiveTransformer now deprecated.
      </action>
      <action dev="essiembre" type="update">
        Upgraded norconex-commons-lang to 1.1.0.
      </action>
    </release>

    <release version="1.0.1" date="2013-08-02" description="Maintenance release">
      <action dev="essiembre" type="update">
        Upgraded Apache Tika from 1.3 to 1.4.
      </action>
      <action dev="essiembre" type="update">
        Removed dependency on aspectjrt due to GPL licencing incompatibility.
        If you need .iso parsing, you can manually download and add to the
        classpath.
      </action>
    </release>

    <release version="1.0.0" date="2013-06-04" description="Open Source release">
      <action dev="essiembre" type="add">
        Starting with this release, Norconex Importer is open-source under GPL.
      </action>
    </release>

  </body>
</document><|MERGE_RESOLUTION|>--- conflicted
+++ resolved
@@ -1,234 +1,229 @@
-<document xmlns="http://maven.apache.org/changes/1.0.0"
-          xmlns:xsi="http://www.w3.org/2001/XMLSchema-instance"
-          xsi:schemaLocation="http://maven.apache.org/changes/1.0.0 http://maven.apache.org/xsd/changes-1.0.0.xsd">
-  <properties>
-    <title>Norconex Importer Project</title>
-    <author email="info@norconex.com">Norconex Inc.</author>
-  </properties>
-  <body>
-<<<<<<< HEAD
-    <release version="1.3.0" date="2014-08-18" description="Feature release">
-      <action dev="essiembp" type="add">
-=======
-
-    <release version="2.0.0" date="2014-11-25" description="Major release">
-      <action dev="essiembre" type="add">
-        Importing now returns an ImporterResponse, which may hold the imported
-        document, along with nested documents, and and ImporterStatus.
-      </action>
-      <action dev="essiembre" type="add">
-        New IDocumentSplitter handler and related classes, allowing 
-        implementations to split documents into more documents.
-      </action>
-      <action dev="essiembre" type="add">
-        DefaultDocumentParserFactory can now be configured to treat embedded 
-        documents as distinct documents (committed separately).  
-        Parsers can now implement IDocumentSplittableEmbeddedParser to 
-        indicate they are supporting document splitting. 
-      </action>
-      <action dev="essiembre" type="add">
-        DefaultDocumentParserFactory can now ignore parsing specified 
-        content-types.
-      </action>
-      <action dev="essiembre" type="add">
-        New IImporterResponseProcessor to process the import response.
-      </action>
-      <action dev="essiembre" type="add">
-        Document encoding can now be explicitly specified when importing and 
-        the value get stored as a metadata field.
-      </action>
-      <action dev="essiembre" type="add">
-        New ContentTypeDetector for detecting the content-type from documents.
-      </action>
-      <action dev="essiembre" type="add">
-        New ImporterDocument, holding all objects related to a document being
-        imported.
-      </action>
-      <action dev="essiembre" type="add">
-        New ImporterMetadata, extending Properties to provide additional
-        import-related convenience methods and constants.
-      </action>
-      <action dev="essiembre" type="add">
-        New CsvSplitter class for splitting coma-separated value files into
-        multiple records/documents to be indexed.
-      </action>
-      <action dev="essiembre" type="add">
-        New RegexContentFilter for accepting/rejecting documents based
-        on a successful regular expression match on their content.
-      </action>
-      <action dev="essiembre" type="add">
-        New CharacterCaseTagger for modifying the character case of a metadata 
-        field value.
-      </action>
-      <action dev="essiembre" type="add">
-        New DateFormatTagger for parsing/formatting date from specified
-        metadata fields.
-      </action>
-      <action dev="essiembre" type="add">
-        New DebugTagger for logging document content and/or metadata to 
-        help with implementation and troubleshooting.
-      </action>
-      <action dev="essiembre" type="add">
-        New LanguageTagger which analyzes a document content to automatically
-        detect and store as metadata the document language.
-      </action>
-      <action dev="essiembre" type="add">
-        New TextStatisticsTagger that stores as metadata statistical information
-        about a document content (word count, average words per sentences, 
-        etc.).
-      </action>
-      <action dev="essiembre" type="add">
-        New AbstractDocument* class for each types of handlers, facilitating
-        handler implementation.
-      </action>
-      <action dev="essiembre" type="add">
-        Directory where temporary files are created is now configurable.
-      </action>
-      <action dev="essiembre" type="add">
-        Added support for parsing .iso files.
-      </action>
-      <action dev="essiembre" type="update">
-        Now licensed under The Apache License, Version 2.0.
-      </action>
-      <action dev="essiembre" type="update">
-        Document content reads and writes are now performed in memory up to 
-        a configurable maximum size, after which the filesystem gets used.
-        This reduces I/O and improves performance.
-      </action>
-      <action dev="essiembre" type="update">
-        Now every handlers except filters can be restricted to matching
-        metadata values (configurable).
-      </action>
-      <action dev="essiembre" type="update">
-        *.tagger, *.filter, and *.transformer handlers were move to 
-        *.handler.tagger, *.handler.filter, and *.handler.transformer.
-      </action>
-      <action dev="essiembre" type="update">
-        com.norconex.importer.ContentType has been replaced with 
-        com.norconex.commons.lang.file.ContentType.
-      </action>
-      <action dev="essiembre" type="update">
-        For consistency, several references to metadata field names were 
-        renamed to use the term "field" (instead of property or else). 
-      </action>
-      <action dev="essiembre" type="update">
-        DefaultDocumentParserFactory was renamed to 
-        GenericDocumentParserFactory.
-      </action>
-      <action dev="essiembre" type="remove">
-        Handler "contentTypeRegex" tag was removed from handlers that 
-        supported it in favor of the more flexible "restrictTo" tag(s).
-      </action>
-    </release>
-
-    <release version="1.3.0" date="2014-08-18" description="Feature release">
-      <action dev="essiembre" type="add">
->>>>>>> fdb6aff0
-        Now stores the content "family" for each documents as 
-        "importer.contentFamily".  This is a higher level representation
-        of a file content types.
-      </action>
-      <action dev="essiembre" type="add">
-        New SplitTagger: Split values into multiple-values using a separator
-        of choice.
-      </action>
-      <action dev="essiembre" type="add">
-        New CopyTagger: copies document metadata fields to other fields.
-      </action>
-      <action dev="essiembre" type="add">
-        New HierarchyTagger: splits a field string into multiple segments 
-        representing each node of a hierarchical branch.
-      </action>
-      <action dev="essiembre" type="update">
-        Improved detection of certain mime types, such as those previously 
-        appearing as application/x-tika-*.
-      </action>
-      <action dev="essiembre" type="update">
-        ReplaceTagger now supports regular expressions (via a new "regex" flag).
-      </action>
-      <action dev="essiembre" type="update">
-        Can now detect these MS Viso mime-types properly: vsdx, vstc, vssx, 
-        vsdm, vstm, vssm.
-      </action>
-      <action dev="essiembre" type="update">
-        AbstractCharStreamTransformer now enforces streaming as UTF8.
-      </action>
-      <action dev="essiembre" type="update">
-        Now requires Java 7 or higher.
-      </action>
-      <action dev="essiembre" type="fix">
-        RelpaceTagger regular matching now only replaces matching "fromValue".
-      </action>
-    </release>
-
-    <release version="1.2.0" date="2014-03-09" description="Feature release">
-      <action dev="essiembre" type="add">
-        Now extracts text from WordPerfect documents 
-        (new WordPerfectParser class).
-      </action>
-      <action dev="essiembre" type="add">
-        New transformer "ReduceConsecutivesTransformer" to reduce consecutive
-        instances of the same string to only one instance.
-      </action>
-      <action dev="essiembre" type="add">
-        New transformer "ReplaceTransformer" to perform search and replace
-        on document content using regular expression.
-      </action>
-      <action dev="essiembre" type="add">
-        New filter "EmptyMetadataFilter" to exclude/include documents with
-        no data for one or more specified metadata properties.
-      </action>
-      <action dev="essiembre" type="update">
-        Library updates: Tika 1.5, Norconex Commons Lang 1.3.0.
-      </action>
-      <action dev="essiembre" type="update">
-        Now attempts to detect the character encoding from a character stream
-        by looking at a Content-Type metadata.  If none is present, defaults
-        to UTF-8.
-      </action>
-      <action dev="essiembre" type="fix">
-        Fixed NPE in AbstractTextRestrictiveHandler when
-        no content-type is found when used before parsing.
-      </action>
-    </release>
-
-    <release version="1.1.0" date="2013-08-20" description="Minor release">
-      <action dev="essiembre" type="add">
-        New tagger "TextBetweenTagger" to extract strings from a document
-        and store them into document meta data fields.
-      </action>
-      <action dev="essiembre" type="add">
-        New AbstractRestrictiveHandler and AbstractTextRestrictiveHandler
-        abstract classes to facilitate re-use of common capabilities in 
-        handlers.
-      </action>
-      <action dev="essiembre" type="add">
-        New BufferUtil and Memory Util classes.
-      </action>
-      <action dev="essiembre" type="update">
-        AbstractRestrictiveTransformer now deprecated.
-      </action>
-      <action dev="essiembre" type="update">
-        Upgraded norconex-commons-lang to 1.1.0.
-      </action>
-    </release>
-
-    <release version="1.0.1" date="2013-08-02" description="Maintenance release">
-      <action dev="essiembre" type="update">
-        Upgraded Apache Tika from 1.3 to 1.4.
-      </action>
-      <action dev="essiembre" type="update">
-        Removed dependency on aspectjrt due to GPL licencing incompatibility.
-        If you need .iso parsing, you can manually download and add to the
-        classpath.
-      </action>
-    </release>
-
-    <release version="1.0.0" date="2013-06-04" description="Open Source release">
-      <action dev="essiembre" type="add">
-        Starting with this release, Norconex Importer is open-source under GPL.
-      </action>
-    </release>
-
-  </body>
+<document xmlns="http://maven.apache.org/changes/1.0.0"
+          xmlns:xsi="http://www.w3.org/2001/XMLSchema-instance"
+          xsi:schemaLocation="http://maven.apache.org/changes/1.0.0 http://maven.apache.org/xsd/changes-1.0.0.xsd">
+  <properties>
+    <title>Norconex Importer Project</title>
+    <author email="info@norconex.com">Norconex Inc.</author>
+  </properties>
+  <body>
+
+    <release version="2.0.0" date="2014-11-25" description="Major release">
+      <action dev="essiembre" type="add">
+        Importing now returns an ImporterResponse, which may hold the imported
+        document, along with nested documents, and and ImporterStatus.
+      </action>
+      <action dev="essiembre" type="add">
+        New IDocumentSplitter handler and related classes, allowing 
+        implementations to split documents into more documents.
+      </action>
+      <action dev="essiembre" type="add">
+        DefaultDocumentParserFactory can now be configured to treat embedded 
+        documents as distinct documents (committed separately).  
+        Parsers can now implement IDocumentSplittableEmbeddedParser to 
+        indicate they are supporting document splitting. 
+      </action>
+      <action dev="essiembre" type="add">
+        DefaultDocumentParserFactory can now ignore parsing specified 
+        content-types.
+      </action>
+      <action dev="essiembre" type="add">
+        New IImporterResponseProcessor to process the import response.
+      </action>
+      <action dev="essiembre" type="add">
+        Document encoding can now be explicitly specified when importing and 
+        the value get stored as a metadata field.
+      </action>
+      <action dev="essiembre" type="add">
+        New ContentTypeDetector for detecting the content-type from documents.
+      </action>
+      <action dev="essiembre" type="add">
+        New ImporterDocument, holding all objects related to a document being
+        imported.
+      </action>
+      <action dev="essiembre" type="add">
+        New ImporterMetadata, extending Properties to provide additional
+        import-related convenience methods and constants.
+      </action>
+      <action dev="essiembre" type="add">
+        New CsvSplitter class for splitting coma-separated value files into
+        multiple records/documents to be indexed.
+      </action>
+      <action dev="essiembre" type="add">
+        New RegexContentFilter for accepting/rejecting documents based
+        on a successful regular expression match on their content.
+      </action>
+      <action dev="essiembre" type="add">
+        New CharacterCaseTagger for modifying the character case of a metadata 
+        field value.
+      </action>
+      <action dev="essiembre" type="add">
+        New DateFormatTagger for parsing/formatting date from specified
+        metadata fields.
+      </action>
+      <action dev="essiembre" type="add">
+        New DebugTagger for logging document content and/or metadata to 
+        help with implementation and troubleshooting.
+      </action>
+      <action dev="essiembre" type="add">
+        New LanguageTagger which analyzes a document content to automatically
+        detect and store as metadata the document language.
+      </action>
+      <action dev="essiembre" type="add">
+        New TextStatisticsTagger that stores as metadata statistical information
+        about a document content (word count, average words per sentences, 
+        etc.).
+      </action>
+      <action dev="essiembre" type="add">
+        New AbstractDocument* class for each types of handlers, facilitating
+        handler implementation.
+      </action>
+      <action dev="essiembre" type="add">
+        Directory where temporary files are created is now configurable.
+      </action>
+      <action dev="essiembre" type="add">
+        Added support for parsing .iso files.
+      </action>
+      <action dev="essiembre" type="update">
+        Now licensed under The Apache License, Version 2.0.
+      </action>
+      <action dev="essiembre" type="update">
+        Document content reads and writes are now performed in memory up to 
+        a configurable maximum size, after which the filesystem gets used.
+        This reduces I/O and improves performance.
+      </action>
+      <action dev="essiembre" type="update">
+        Now every handlers except filters can be restricted to matching
+        metadata values (configurable).
+      </action>
+      <action dev="essiembre" type="update">
+        *.tagger, *.filter, and *.transformer handlers were move to 
+        *.handler.tagger, *.handler.filter, and *.handler.transformer.
+      </action>
+      <action dev="essiembre" type="update">
+        com.norconex.importer.ContentType has been replaced with 
+        com.norconex.commons.lang.file.ContentType.
+      </action>
+      <action dev="essiembre" type="update">
+        For consistency, several references to metadata field names were 
+        renamed to use the term "field" (instead of property or else). 
+      </action>
+      <action dev="essiembre" type="update">
+        DefaultDocumentParserFactory was renamed to 
+        GenericDocumentParserFactory.
+      </action>
+      <action dev="essiembre" type="remove">
+        Handler "contentTypeRegex" tag was removed from handlers that 
+        supported it in favor of the more flexible "restrictTo" tag(s).
+      </action>
+    </release>
+
+    <release version="1.3.0" date="2014-08-18" description="Feature release">
+      <action dev="essiembre" type="add">
+        Now stores the content "family" for each documents as 
+        "importer.contentFamily".  This is a higher level representation
+        of a file content types.
+      </action>
+      <action dev="essiembre" type="add">
+        New SplitTagger: Split values into multiple-values using a separator
+        of choice.
+      </action>
+      <action dev="essiembre" type="add">
+        New CopyTagger: copies document metadata fields to other fields.
+      </action>
+      <action dev="essiembre" type="add">
+        New HierarchyTagger: splits a field string into multiple segments 
+        representing each node of a hierarchical branch.
+      </action>
+      <action dev="essiembre" type="update">
+        Improved detection of certain mime types, such as those previously 
+        appearing as application/x-tika-*.
+      </action>
+      <action dev="essiembre" type="update">
+        ReplaceTagger now supports regular expressions (via a new "regex" flag).
+      </action>
+      <action dev="essiembre" type="update">
+        Can now detect these MS Viso mime-types properly: vsdx, vstc, vssx, 
+        vsdm, vstm, vssm.
+      </action>
+      <action dev="essiembre" type="update">
+        AbstractCharStreamTransformer now enforces streaming as UTF8.
+      </action>
+      <action dev="essiembre" type="update">
+        Now requires Java 7 or higher.
+      </action>
+      <action dev="essiembre" type="fix">
+        RelpaceTagger regular matching now only replaces matching "fromValue".
+      </action>
+    </release>
+
+    <release version="1.2.0" date="2014-03-09" description="Feature release">
+      <action dev="essiembre" type="add">
+        Now extracts text from WordPerfect documents 
+        (new WordPerfectParser class).
+      </action>
+      <action dev="essiembre" type="add">
+        New transformer "ReduceConsecutivesTransformer" to reduce consecutive
+        instances of the same string to only one instance.
+      </action>
+      <action dev="essiembre" type="add">
+        New transformer "ReplaceTransformer" to perform search and replace
+        on document content using regular expression.
+      </action>
+      <action dev="essiembre" type="add">
+        New filter "EmptyMetadataFilter" to exclude/include documents with
+        no data for one or more specified metadata properties.
+      </action>
+      <action dev="essiembre" type="update">
+        Library updates: Tika 1.5, Norconex Commons Lang 1.3.0.
+      </action>
+      <action dev="essiembre" type="update">
+        Now attempts to detect the character encoding from a character stream
+        by looking at a Content-Type metadata.  If none is present, defaults
+        to UTF-8.
+      </action>
+      <action dev="essiembre" type="fix">
+        Fixed NPE in AbstractTextRestrictiveHandler when
+        no content-type is found when used before parsing.
+      </action>
+    </release>
+
+    <release version="1.1.0" date="2013-08-20" description="Minor release">
+      <action dev="essiembre" type="add">
+        New tagger "TextBetweenTagger" to extract strings from a document
+        and store them into document meta data fields.
+      </action>
+      <action dev="essiembre" type="add">
+        New AbstractRestrictiveHandler and AbstractTextRestrictiveHandler
+        abstract classes to facilitate re-use of common capabilities in 
+        handlers.
+      </action>
+      <action dev="essiembre" type="add">
+        New BufferUtil and Memory Util classes.
+      </action>
+      <action dev="essiembre" type="update">
+        AbstractRestrictiveTransformer now deprecated.
+      </action>
+      <action dev="essiembre" type="update">
+        Upgraded norconex-commons-lang to 1.1.0.
+      </action>
+    </release>
+
+    <release version="1.0.1" date="2013-08-02" description="Maintenance release">
+      <action dev="essiembre" type="update">
+        Upgraded Apache Tika from 1.3 to 1.4.
+      </action>
+      <action dev="essiembre" type="update">
+        Removed dependency on aspectjrt due to GPL licencing incompatibility.
+        If you need .iso parsing, you can manually download and add to the
+        classpath.
+      </action>
+    </release>
+
+    <release version="1.0.0" date="2013-06-04" description="Open Source release">
+      <action dev="essiembre" type="add">
+        Starting with this release, Norconex Importer is open-source under GPL.
+      </action>
+    </release>
+
+  </body>
 </document>