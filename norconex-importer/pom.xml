<!-- 
Copyright 2010-2014 Norconex Inc.

This file is part of Norconex Importer.

Norconex Importer is free software: you can redistribute it and/or modify
it under the terms of the GNU General Public License as published by
the Free Software Foundation, either version 3 of the License, or
(at your option) any later version.

Norconex Importer is distributed in the hope that it will be useful, 
but WITHOUT ANY WARRANTY; without even the implied warranty of 
MERCHANTABILITY or FITNESS FOR A PARTICULAR PURPOSE.  See the
GNU General Public License for more details.

You should have received a copy of the GNU General Public License
along with Norconex Importer. If not, see <http://www.gnu.org/licenses/>.
-->
<project xmlns="http://maven.apache.org/POM/4.0.0"
  xmlns:xsi="http://www.w3.org/2001/XMLSchema-instance" 
  xsi:schemaLocation="http://maven.apache.org/POM/4.0.0 http://maven.apache.org/xsd/maven-4.0.0.xsd">
  <modelVersion>4.0.0</modelVersion>
  <groupId>com.norconex.collectors</groupId>
  <artifactId>norconex-importer</artifactId>
<<<<<<< HEAD
  <version>1.3.0</version>
=======
  <version>2.0.0</version>
>>>>>>> fdb6aff0
  <name>Norconex Importer</name>
  
  <properties>
    <project.build.sourceEncoding>UTF-8</project.build.sourceEncoding>
    <project.reporting.outputEncoding>UTF-8</project.reporting.outputEncoding>
    <site.baseurl/>
<<<<<<< HEAD
    <currentStableVersion>1.3.0</currentStableVersion>
=======
>>>>>>> fdb6aff0
  </properties>
  <inceptionYear>2009</inceptionYear>

  <licenses>
    <license>
      <name>The Apache Software License, Version 2.0</name>
      <url>http://www.apache.org/licenses/LICENSE-2.0.txt</url>
    </license>
  </licenses>

  <dependencies>
    <dependency>
      <groupId>junit</groupId>
      <artifactId>junit</artifactId>
      <version>4.11</version>
      <scope>test</scope>
    </dependency>
    <dependency>
    	<groupId>com.norconex.commons</groupId>
    	<artifactId>norconex-commons-lang</artifactId>
<<<<<<< HEAD
    	<version>1.4.0</version>
=======
    	<version>1.5.0</version>
>>>>>>> fdb6aff0
    </dependency>
    <dependency>
    	<groupId>org.apache.tika</groupId>
    	<artifactId>tika-core</artifactId>
    	<version>1.6</version>
    </dependency>
    <dependency>
    	<groupId>org.apache.tika</groupId>
    	<artifactId>tika-parsers</artifactId>
    	<version>1.6</version>
    </dependency>
    <dependency>
    	<groupId>commons-cli</groupId>
    	<artifactId>commons-cli</artifactId>
    	<version>1.2</version>
    </dependency>
    <dependency>
    	<groupId>commons-jxpath</groupId>
    	<artifactId>commons-jxpath</artifactId>
    	<version>1.3</version>
    </dependency>
    <dependency>
        <groupId>org.slf4j</groupId>
        <artifactId>slf4j-api</artifactId>
        <version>1.7.5</version>
    </dependency>
    <dependency>
        <groupId>org.slf4j</groupId>
        <artifactId>slf4j-log4j12</artifactId>
        <version>1.7.5</version>
    </dependency>
    <dependency>
    	<groupId>commons-codec</groupId>
    	<artifactId>commons-codec</artifactId>
    	<version>1.7</version>
    </dependency>

    <dependency>
      <groupId>org.apache.commons</groupId>
      <artifactId>commons-collections4</artifactId>
      <version>4.0</version>
    </dependency>


    <dependency>
      <groupId>net.sf.opencsv</groupId>
      <artifactId>opencsv</artifactId>
      <version>2.0</version>
    </dependency>

    <dependency>
      <groupId>com.norconex.language</groupId>
      <artifactId>norconex-language-detector</artifactId>
      <version>1.0.0</version>
    </dependency>
  </dependencies>
  
  <build>
    <resources>
        <resource>
            <directory>${project.build.testSourceDirectory}</directory>
            <includes>
                <include>**</include>
            </includes>
        </resource>
        <resource>
            <filtering>false</filtering>
            <directory>${project.build.sourceDirectory}</directory>
            <includes>
                <include>**</include>
            </includes>
            <excludes>
                <exclude>**/*.java</exclude>
            </excludes>
        </resource>
        <resource>
            <filtering>false</filtering>
            <directory>src/main/resources</directory>
            <includes>
                <include>**</include>
            </includes>
        </resource>
    </resources>
    <extensions>
      <extension>
        <groupId>org.apache.maven.wagon</groupId>
        <artifactId>wagon-ssh</artifactId>
        <version>1.0</version>
      </extension>
    </extensions>
    <pluginManagement>
        <plugins>
            <plugin>
                <groupId>org.apache.maven.plugins</groupId>
                <artifactId>maven-site-plugin</artifactId>
                <version>3.3</version>
                <configuration>
                    <generateReports>true</generateReports>
                    <inputEncoding>UTF-8</inputEncoding>
                    <outputEncoding>UTF-8</outputEncoding>
                    <templateFile>
                      ${basedir}/src/site/skinless.vm
                    </templateFile>
                </configuration>
                <dependencies>
                  <dependency>
                    <groupId>org.apache.velocity</groupId>
                    <artifactId>velocity</artifactId>
                    <version>1.7</version>
                  </dependency>
                  <dependency>
                    <groupId>org.apache.maven.doxia</groupId>
                    <artifactId>doxia-site-renderer</artifactId>
                    <version>1.4</version>
                  </dependency>
                  <dependency>
                    <groupId>org.apache.maven.doxia</groupId>
                    <artifactId>doxia-module-markdown</artifactId>
                    <version>1.4</version>
                  </dependency>
                </dependencies>    
            </plugin>
        </plugins>
    </pluginManagement>
    <plugins>
      <plugin>
        <groupId>org.apache.maven.plugins</groupId>
        <artifactId>maven-compiler-plugin</artifactId>
        <version>2.3.2</version>
        <configuration>
          <source>1.7</source>
          <target>1.7</target>
        </configuration>
      </plugin>
      <plugin>
        <groupId>org.codehaus.mojo</groupId>
        <artifactId>license-maven-plugin</artifactId>
        <version>1.7</version>
        <executions>
          <execution>
            <id>download-licenses</id>
            <goals>
              <goal>download-licenses</goal>
            </goals>
          </execution>
          <execution>
            <id>create-license-list</id>
            <goals>
              <goal>add-third-party</goal>
            </goals>
            <phase>generate-resources</phase>
          </execution>
        </executions>
      </plugin>
      <plugin>
        <artifactId>maven-assembly-plugin</artifactId>
        <configuration>
          <descriptors>
            <descriptor>src/main/assembly/dist.xml</descriptor>
          </descriptors>
          <appendAssemblyId>false</appendAssemblyId>
        </configuration>
        <executions>
          <execution>
            <id>make-assembly</id>
            <phase>package</phase>
            <goals>
              <goal>single</goal>
            </goals>
          </execution>
        </executions>
      </plugin>
      <plugin>
        <groupId>org.apache.maven.plugins</groupId>
        <artifactId>maven-javadoc-plugin</artifactId>
        <version>2.9.1</version>
        <configuration>
          <overview>${basedir}/src/main/javadoc/overview.html</overview>
          <show>protected</show>
          <detectLinks>true</detectLinks>
<<<<<<< HEAD
          <links>
            <link>http://junit.org/javadoc/4.11/</link>
            <link>http://tika.apache.org/1.5/api/</link>
          </links>
=======
          <link>http://junit.org/javadoc/4.11/</link>
          <link>http://tika.apache.org/1.5/api/</link>
          <source>1.7</source>
>>>>>>> fdb6aff0
        </configuration>
        <executions>
          <execution>
            <id>make-javadoc</id>
            <phase>prepare-package</phase>
            <goals>
              <goal>javadoc</goal>
            </goals>
          </execution>
          <execution>
            <id>attach-javadocs</id>
            <goals>
              <goal>jar</goal>
            </goals>
          </execution>
        </executions>
      </plugin>
      <plugin>
        <groupId>org.apache.maven.plugins</groupId>
        <artifactId>maven-source-plugin</artifactId>
        <version>2.2.1</version>
        <executions>
          <execution>
            <id>attach-sources</id>
            <goals>
              <goal>jar-no-fork</goal>
            </goals>
          </execution>
        </executions>
      </plugin>
      <plugin>
        <groupId>org.apache.maven.plugins</groupId>
        <artifactId>maven-jar-plugin</artifactId>
        <version>2.2</version>
        <executions>
          <execution>
            <goals>
              <goal>test-jar</goal>
            </goals>
          </execution>
        </executions>
      </plugin>
      <plugin>
        <groupId>org.apache.maven.plugins</groupId>
        <artifactId>maven-gpg-plugin</artifactId>
        <version>1.5</version>
        <executions>
          <execution>
            <id>sign-artifacts</id>
            <phase>verify</phase>
            <goals>
              <goal>sign</goal>
            </goals>
          </execution>
        </executions>
      </plugin>
      <plugin>
        <groupId>org.apache.maven.plugins</groupId>
        <artifactId>maven-antrun-plugin</artifactId>
        <version>1.7</version>
        <executions>
          <execution>
            <id>id.post-site</id>
            <phase>post-site</phase>
            <goals>
              <goal>run</goal>
            </goals>
            <configuration>
              <target>
                <echo>Remove useless site files</echo>
                <delete dir="${project.build.directory}/site/css" />
                <delete dir="${project.build.directory}/site/images" />
                <delete file="${project.build.directory}/site/project-reports.html" />
                <copy file="${basedir}/src/changes/changes.xml" todir="${project.build.directory}/site/"/>
              </target>
            </configuration>
          </execution>
        </executions>
      </plugin>
      <plugin>
        <groupId>org.sonatype.plugins</groupId>
        <artifactId>nexus-staging-maven-plugin</artifactId>
        <version>1.6.3</version>
        <extensions>true</extensions>
        <configuration>
          <serverId>ossrh</serverId>
          <nexusUrl>https://oss.sonatype.org/</nexusUrl>
          <autoReleaseAfterClose>false</autoReleaseAfterClose>
        </configuration>
      </plugin>    
    </plugins>
  </build>
  
  <distributionManagement>
    <site>
      <id>norconex-site-deployment</id>
      <url>${site.baseurl}/importer/latest</url>
    </site>
    <snapshotRepository>
      <id>ossrh</id>
      <url>https://oss.sonatype.org/content/repositories/snapshots</url>
    </snapshotRepository>
    <repository>
      <id>ossrh</id>
      <url>https://oss.sonatype.org/service/local/staging/deploy/maven2/</url>
    </repository>    
  </distributionManagement>
  
  <reporting>
    <plugins>
      <plugin>
        <groupId>org.apache.maven.plugins</groupId>
        <artifactId>maven-project-info-reports-plugin</artifactId>
        <version>2.6</version>
        <reportSets>
          <reportSet>
            <reports>
            </reports>
          </reportSet>
        </reportSets>
      </plugin>
      <plugin>
        <groupId>org.apache.maven.plugins</groupId>
        <artifactId>maven-javadoc-plugin</artifactId>
        <version>2.9</version>
        <configuration>
          <overview>${basedir}/src/main/javadoc/overview.html</overview>
          <header><![CDATA[
            <style>div.aboutLanguage .siteLink {font-size: 2em;}</style>
            <span class="siteLink">
              <a target="_top" href="http://www.norconex.com/collectors/importer">Norconex Importer</a>
            </span>
            ]]>
          </header>
          <footer><![CDATA[
            <script type="text/javascript">
              var _gaq = _gaq || [];
              _gaq.push(['_setAccount', 'UA-23162620-1']);
              _gaq.push(['_setDomainName', 'norconex.com']);
              _gaq.push(['_trackPageview']);
              (function() {
                var ga = document.createElement('script'); ga.type = 'text/javascript'; ga.async = true;
                ga.src = ('https:' == document.location.protocol ? 'https://ssl' : 'http://www') + '.google-analytics.com/ga.js';
                var s = document.getElementsByTagName('script')[0]; s.parentNode.insertBefore(ga, s);
              })();
            </script>
            <a style="font-size: 1.4em;" target="_top" href="https://github.com/norconex/importer/issues">Submit an Issue</a>
            &nbsp;&nbsp;|&nbsp;&nbsp; 
            <a style="font-size: 1.4em;" target="_top" href="http://www.norconex.com">www.norconex.com</a>
            ]]>
          </footer>
          <show>protected</show>
          <detectLinks>true</detectLinks>
          <links>
            <link>http://junit.org/javadoc/4.11/</link>
            <link>http://tika.apache.org/1.5/api/</link>
          </links>
        </configuration>
        <reportSets>
          <reportSet>
            <id>default</id>
            <configuration>
            </configuration>
            <reports>
              <report>javadoc</report>
            </reports>
          </reportSet>
        </reportSets>
      </plugin>
    </plugins>
  </reporting>  

  <organization>
  	<name>Norconex Inc.</name>
  	<url>http://www.norconex.com</url>
  </organization>
  <url>http://norconex.com/collectors/importer</url>
  <description>Norconex Importer is a Java library and command-line application meant to &quot;parse&quot; and &quot;extract&quot; content out of a computer file as plain text, whatever its format (HTML, PDF, Word, etc). In addition, it allows you to perform any manipulation on the extracted text before importing/using it in your own service or application.</description>
  <issueManagement>
  	<system>GitHub</system>
  	<url>https://github.com/Norconex/importer/issues</url>
  </issueManagement>
  <scm>
    <url>https://github.com/Norconex/importer</url>
    <connection>scm:git:git@github.com:Norconex/importer.git</connection>
    <developerConnection>scm:git:git@github.com:Norconex/importer.git</developerConnection>
  </scm>

  <developers>
    <developer>
        <id>essiembre</id>
        <name>Pascal Essiembre</name>
        <email>pascal.essiembre@norconex.com</email>
        <organization>Norconex Inc.</organization>
        <organizationUrl>http://www.norconex.com</organizationUrl>
        <roles>
          <role>project leader</role>
          <role>developer</role>
        </roles>
        <timezone>-4</timezone>
    </developer>
    <developer>
        <id>pascaldimassimo</id>
        <name>Pascal Dimassimo</name>
        <email>pascal.dimassimo@norconex.com</email>
        <organization>Norconex Inc.</organization>
        <organizationUrl>http://www.norconex.com</organizationUrl>
        <roles>
          <role>developer</role>
        </roles>
        <timezone>-4</timezone>
    </developer>
  </developers>
  <contributors>
  </contributors>

</project><|MERGE_RESOLUTION|>--- conflicted
+++ resolved
@@ -1,471 +1,447 @@
-<!-- 
-Copyright 2010-2014 Norconex Inc.
-
-This file is part of Norconex Importer.
-
-Norconex Importer is free software: you can redistribute it and/or modify
-it under the terms of the GNU General Public License as published by
-the Free Software Foundation, either version 3 of the License, or
-(at your option) any later version.
-
-Norconex Importer is distributed in the hope that it will be useful, 
-but WITHOUT ANY WARRANTY; without even the implied warranty of 
-MERCHANTABILITY or FITNESS FOR A PARTICULAR PURPOSE.  See the
-GNU General Public License for more details.
-
-You should have received a copy of the GNU General Public License
-along with Norconex Importer. If not, see <http://www.gnu.org/licenses/>.
--->
-<project xmlns="http://maven.apache.org/POM/4.0.0"
-  xmlns:xsi="http://www.w3.org/2001/XMLSchema-instance" 
-  xsi:schemaLocation="http://maven.apache.org/POM/4.0.0 http://maven.apache.org/xsd/maven-4.0.0.xsd">
-  <modelVersion>4.0.0</modelVersion>
-  <groupId>com.norconex.collectors</groupId>
-  <artifactId>norconex-importer</artifactId>
-<<<<<<< HEAD
-  <version>1.3.0</version>
-=======
-  <version>2.0.0</version>
->>>>>>> fdb6aff0
-  <name>Norconex Importer</name>
-  
-  <properties>
-    <project.build.sourceEncoding>UTF-8</project.build.sourceEncoding>
-    <project.reporting.outputEncoding>UTF-8</project.reporting.outputEncoding>
-    <site.baseurl/>
-<<<<<<< HEAD
-    <currentStableVersion>1.3.0</currentStableVersion>
-=======
->>>>>>> fdb6aff0
-  </properties>
-  <inceptionYear>2009</inceptionYear>
-
-  <licenses>
-    <license>
-      <name>The Apache Software License, Version 2.0</name>
-      <url>http://www.apache.org/licenses/LICENSE-2.0.txt</url>
-    </license>
-  </licenses>
-
-  <dependencies>
-    <dependency>
-      <groupId>junit</groupId>
-      <artifactId>junit</artifactId>
-      <version>4.11</version>
-      <scope>test</scope>
-    </dependency>
-    <dependency>
-    	<groupId>com.norconex.commons</groupId>
-    	<artifactId>norconex-commons-lang</artifactId>
-<<<<<<< HEAD
-    	<version>1.4.0</version>
-=======
-    	<version>1.5.0</version>
->>>>>>> fdb6aff0
-    </dependency>
-    <dependency>
-    	<groupId>org.apache.tika</groupId>
-    	<artifactId>tika-core</artifactId>
-    	<version>1.6</version>
-    </dependency>
-    <dependency>
-    	<groupId>org.apache.tika</groupId>
-    	<artifactId>tika-parsers</artifactId>
-    	<version>1.6</version>
-    </dependency>
-    <dependency>
-    	<groupId>commons-cli</groupId>
-    	<artifactId>commons-cli</artifactId>
-    	<version>1.2</version>
-    </dependency>
-    <dependency>
-    	<groupId>commons-jxpath</groupId>
-    	<artifactId>commons-jxpath</artifactId>
-    	<version>1.3</version>
-    </dependency>
-    <dependency>
-        <groupId>org.slf4j</groupId>
-        <artifactId>slf4j-api</artifactId>
-        <version>1.7.5</version>
-    </dependency>
-    <dependency>
-        <groupId>org.slf4j</groupId>
-        <artifactId>slf4j-log4j12</artifactId>
-        <version>1.7.5</version>
-    </dependency>
-    <dependency>
-    	<groupId>commons-codec</groupId>
-    	<artifactId>commons-codec</artifactId>
-    	<version>1.7</version>
-    </dependency>
-
-    <dependency>
-      <groupId>org.apache.commons</groupId>
-      <artifactId>commons-collections4</artifactId>
-      <version>4.0</version>
-    </dependency>
-
-
-    <dependency>
-      <groupId>net.sf.opencsv</groupId>
-      <artifactId>opencsv</artifactId>
-      <version>2.0</version>
-    </dependency>
-
-    <dependency>
-      <groupId>com.norconex.language</groupId>
-      <artifactId>norconex-language-detector</artifactId>
-      <version>1.0.0</version>
-    </dependency>
-  </dependencies>
-  
-  <build>
-    <resources>
-        <resource>
-            <directory>${project.build.testSourceDirectory}</directory>
-            <includes>
-                <include>**</include>
-            </includes>
-        </resource>
-        <resource>
-            <filtering>false</filtering>
-            <directory>${project.build.sourceDirectory}</directory>
-            <includes>
-                <include>**</include>
-            </includes>
-            <excludes>
-                <exclude>**/*.java</exclude>
-            </excludes>
-        </resource>
-        <resource>
-            <filtering>false</filtering>
-            <directory>src/main/resources</directory>
-            <includes>
-                <include>**</include>
-            </includes>
-        </resource>
-    </resources>
-    <extensions>
-      <extension>
-        <groupId>org.apache.maven.wagon</groupId>
-        <artifactId>wagon-ssh</artifactId>
-        <version>1.0</version>
-      </extension>
-    </extensions>
-    <pluginManagement>
-        <plugins>
-            <plugin>
-                <groupId>org.apache.maven.plugins</groupId>
-                <artifactId>maven-site-plugin</artifactId>
-                <version>3.3</version>
-                <configuration>
-                    <generateReports>true</generateReports>
-                    <inputEncoding>UTF-8</inputEncoding>
-                    <outputEncoding>UTF-8</outputEncoding>
-                    <templateFile>
-                      ${basedir}/src/site/skinless.vm
-                    </templateFile>
-                </configuration>
-                <dependencies>
-                  <dependency>
-                    <groupId>org.apache.velocity</groupId>
-                    <artifactId>velocity</artifactId>
-                    <version>1.7</version>
-                  </dependency>
-                  <dependency>
-                    <groupId>org.apache.maven.doxia</groupId>
-                    <artifactId>doxia-site-renderer</artifactId>
-                    <version>1.4</version>
-                  </dependency>
-                  <dependency>
-                    <groupId>org.apache.maven.doxia</groupId>
-                    <artifactId>doxia-module-markdown</artifactId>
-                    <version>1.4</version>
-                  </dependency>
-                </dependencies>    
-            </plugin>
-        </plugins>
-    </pluginManagement>
-    <plugins>
-      <plugin>
-        <groupId>org.apache.maven.plugins</groupId>
-        <artifactId>maven-compiler-plugin</artifactId>
-        <version>2.3.2</version>
-        <configuration>
-          <source>1.7</source>
-          <target>1.7</target>
-        </configuration>
-      </plugin>
-      <plugin>
-        <groupId>org.codehaus.mojo</groupId>
-        <artifactId>license-maven-plugin</artifactId>
-        <version>1.7</version>
-        <executions>
-          <execution>
-            <id>download-licenses</id>
-            <goals>
-              <goal>download-licenses</goal>
-            </goals>
-          </execution>
-          <execution>
-            <id>create-license-list</id>
-            <goals>
-              <goal>add-third-party</goal>
-            </goals>
-            <phase>generate-resources</phase>
-          </execution>
-        </executions>
-      </plugin>
-      <plugin>
-        <artifactId>maven-assembly-plugin</artifactId>
-        <configuration>
-          <descriptors>
-            <descriptor>src/main/assembly/dist.xml</descriptor>
-          </descriptors>
-          <appendAssemblyId>false</appendAssemblyId>
-        </configuration>
-        <executions>
-          <execution>
-            <id>make-assembly</id>
-            <phase>package</phase>
-            <goals>
-              <goal>single</goal>
-            </goals>
-          </execution>
-        </executions>
-      </plugin>
-      <plugin>
-        <groupId>org.apache.maven.plugins</groupId>
-        <artifactId>maven-javadoc-plugin</artifactId>
-        <version>2.9.1</version>
-        <configuration>
-          <overview>${basedir}/src/main/javadoc/overview.html</overview>
-          <show>protected</show>
-          <detectLinks>true</detectLinks>
-<<<<<<< HEAD
-          <links>
-            <link>http://junit.org/javadoc/4.11/</link>
-            <link>http://tika.apache.org/1.5/api/</link>
-          </links>
-=======
-          <link>http://junit.org/javadoc/4.11/</link>
-          <link>http://tika.apache.org/1.5/api/</link>
-          <source>1.7</source>
->>>>>>> fdb6aff0
-        </configuration>
-        <executions>
-          <execution>
-            <id>make-javadoc</id>
-            <phase>prepare-package</phase>
-            <goals>
-              <goal>javadoc</goal>
-            </goals>
-          </execution>
-          <execution>
-            <id>attach-javadocs</id>
-            <goals>
-              <goal>jar</goal>
-            </goals>
-          </execution>
-        </executions>
-      </plugin>
-      <plugin>
-        <groupId>org.apache.maven.plugins</groupId>
-        <artifactId>maven-source-plugin</artifactId>
-        <version>2.2.1</version>
-        <executions>
-          <execution>
-            <id>attach-sources</id>
-            <goals>
-              <goal>jar-no-fork</goal>
-            </goals>
-          </execution>
-        </executions>
-      </plugin>
-      <plugin>
-        <groupId>org.apache.maven.plugins</groupId>
-        <artifactId>maven-jar-plugin</artifactId>
-        <version>2.2</version>
-        <executions>
-          <execution>
-            <goals>
-              <goal>test-jar</goal>
-            </goals>
-          </execution>
-        </executions>
-      </plugin>
-      <plugin>
-        <groupId>org.apache.maven.plugins</groupId>
-        <artifactId>maven-gpg-plugin</artifactId>
-        <version>1.5</version>
-        <executions>
-          <execution>
-            <id>sign-artifacts</id>
-            <phase>verify</phase>
-            <goals>
-              <goal>sign</goal>
-            </goals>
-          </execution>
-        </executions>
-      </plugin>
-      <plugin>
-        <groupId>org.apache.maven.plugins</groupId>
-        <artifactId>maven-antrun-plugin</artifactId>
-        <version>1.7</version>
-        <executions>
-          <execution>
-            <id>id.post-site</id>
-            <phase>post-site</phase>
-            <goals>
-              <goal>run</goal>
-            </goals>
-            <configuration>
-              <target>
-                <echo>Remove useless site files</echo>
-                <delete dir="${project.build.directory}/site/css" />
-                <delete dir="${project.build.directory}/site/images" />
-                <delete file="${project.build.directory}/site/project-reports.html" />
-                <copy file="${basedir}/src/changes/changes.xml" todir="${project.build.directory}/site/"/>
-              </target>
-            </configuration>
-          </execution>
-        </executions>
-      </plugin>
-      <plugin>
-        <groupId>org.sonatype.plugins</groupId>
-        <artifactId>nexus-staging-maven-plugin</artifactId>
-        <version>1.6.3</version>
-        <extensions>true</extensions>
-        <configuration>
-          <serverId>ossrh</serverId>
-          <nexusUrl>https://oss.sonatype.org/</nexusUrl>
-          <autoReleaseAfterClose>false</autoReleaseAfterClose>
-        </configuration>
-      </plugin>    
-    </plugins>
-  </build>
-  
-  <distributionManagement>
-    <site>
-      <id>norconex-site-deployment</id>
-      <url>${site.baseurl}/importer/latest</url>
-    </site>
-    <snapshotRepository>
-      <id>ossrh</id>
-      <url>https://oss.sonatype.org/content/repositories/snapshots</url>
-    </snapshotRepository>
-    <repository>
-      <id>ossrh</id>
-      <url>https://oss.sonatype.org/service/local/staging/deploy/maven2/</url>
-    </repository>    
-  </distributionManagement>
-  
-  <reporting>
-    <plugins>
-      <plugin>
-        <groupId>org.apache.maven.plugins</groupId>
-        <artifactId>maven-project-info-reports-plugin</artifactId>
-        <version>2.6</version>
-        <reportSets>
-          <reportSet>
-            <reports>
-            </reports>
-          </reportSet>
-        </reportSets>
-      </plugin>
-      <plugin>
-        <groupId>org.apache.maven.plugins</groupId>
-        <artifactId>maven-javadoc-plugin</artifactId>
-        <version>2.9</version>
-        <configuration>
-          <overview>${basedir}/src/main/javadoc/overview.html</overview>
-          <header><![CDATA[
-            <style>div.aboutLanguage .siteLink {font-size: 2em;}</style>
-            <span class="siteLink">
-              <a target="_top" href="http://www.norconex.com/collectors/importer">Norconex Importer</a>
-            </span>
-            ]]>
-          </header>
-          <footer><![CDATA[
-            <script type="text/javascript">
-              var _gaq = _gaq || [];
-              _gaq.push(['_setAccount', 'UA-23162620-1']);
-              _gaq.push(['_setDomainName', 'norconex.com']);
-              _gaq.push(['_trackPageview']);
-              (function() {
-                var ga = document.createElement('script'); ga.type = 'text/javascript'; ga.async = true;
-                ga.src = ('https:' == document.location.protocol ? 'https://ssl' : 'http://www') + '.google-analytics.com/ga.js';
-                var s = document.getElementsByTagName('script')[0]; s.parentNode.insertBefore(ga, s);
-              })();
-            </script>
-            <a style="font-size: 1.4em;" target="_top" href="https://github.com/norconex/importer/issues">Submit an Issue</a>
-            &nbsp;&nbsp;|&nbsp;&nbsp; 
-            <a style="font-size: 1.4em;" target="_top" href="http://www.norconex.com">www.norconex.com</a>
-            ]]>
-          </footer>
-          <show>protected</show>
-          <detectLinks>true</detectLinks>
-          <links>
-            <link>http://junit.org/javadoc/4.11/</link>
-            <link>http://tika.apache.org/1.5/api/</link>
-          </links>
-        </configuration>
-        <reportSets>
-          <reportSet>
-            <id>default</id>
-            <configuration>
-            </configuration>
-            <reports>
-              <report>javadoc</report>
-            </reports>
-          </reportSet>
-        </reportSets>
-      </plugin>
-    </plugins>
-  </reporting>  
-
-  <organization>
-  	<name>Norconex Inc.</name>
-  	<url>http://www.norconex.com</url>
-  </organization>
-  <url>http://norconex.com/collectors/importer</url>
-  <description>Norconex Importer is a Java library and command-line application meant to &quot;parse&quot; and &quot;extract&quot; content out of a computer file as plain text, whatever its format (HTML, PDF, Word, etc). In addition, it allows you to perform any manipulation on the extracted text before importing/using it in your own service or application.</description>
-  <issueManagement>
-  	<system>GitHub</system>
-  	<url>https://github.com/Norconex/importer/issues</url>
-  </issueManagement>
-  <scm>
-    <url>https://github.com/Norconex/importer</url>
-    <connection>scm:git:git@github.com:Norconex/importer.git</connection>
-    <developerConnection>scm:git:git@github.com:Norconex/importer.git</developerConnection>
-  </scm>
-
-  <developers>
-    <developer>
-        <id>essiembre</id>
-        <name>Pascal Essiembre</name>
-        <email>pascal.essiembre@norconex.com</email>
-        <organization>Norconex Inc.</organization>
-        <organizationUrl>http://www.norconex.com</organizationUrl>
-        <roles>
-          <role>project leader</role>
-          <role>developer</role>
-        </roles>
-        <timezone>-4</timezone>
-    </developer>
-    <developer>
-        <id>pascaldimassimo</id>
-        <name>Pascal Dimassimo</name>
-        <email>pascal.dimassimo@norconex.com</email>
-        <organization>Norconex Inc.</organization>
-        <organizationUrl>http://www.norconex.com</organizationUrl>
-        <roles>
-          <role>developer</role>
-        </roles>
-        <timezone>-4</timezone>
-    </developer>
-  </developers>
-  <contributors>
-  </contributors>
-
+<!-- 
+   Copyright 2010-2014 Norconex Inc.
+
+   Licensed under the Apache License, Version 2.0 (the "License");
+   you may not use this file except in compliance with the License.
+   You may obtain a copy of the License at
+
+       http://www.apache.org/licenses/LICENSE-2.0
+
+   Unless required by applicable law or agreed to in writing, software
+   distributed under the License is distributed on an "AS IS" BASIS,
+   WITHOUT WARRANTIES OR CONDITIONS OF ANY KIND, either express or implied.
+   See the License for the specific language governing permissions and
+   limitations under the License.
+-->
+<project xmlns="http://maven.apache.org/POM/4.0.0"
+  xmlns:xsi="http://www.w3.org/2001/XMLSchema-instance" 
+  xsi:schemaLocation="http://maven.apache.org/POM/4.0.0 http://maven.apache.org/xsd/maven-4.0.0.xsd">
+  <modelVersion>4.0.0</modelVersion>
+  <groupId>com.norconex.collectors</groupId>
+  <artifactId>norconex-importer</artifactId>
+  <version>2.0.0</version>
+  <name>Norconex Importer</name>
+  
+  <properties>
+    <project.build.sourceEncoding>UTF-8</project.build.sourceEncoding>
+    <project.reporting.outputEncoding>UTF-8</project.reporting.outputEncoding>
+    <site.baseurl/>
+  </properties>
+  <inceptionYear>2009</inceptionYear>
+
+  <licenses>
+    <license>
+      <name>The Apache Software License, Version 2.0</name>
+      <url>http://www.apache.org/licenses/LICENSE-2.0.txt</url>
+    </license>
+  </licenses>
+
+  <dependencies>
+    <dependency>
+      <groupId>junit</groupId>
+      <artifactId>junit</artifactId>
+      <version>4.11</version>
+      <scope>test</scope>
+    </dependency>
+    <dependency>
+    	<groupId>com.norconex.commons</groupId>
+    	<artifactId>norconex-commons-lang</artifactId>
+    	<version>1.5.0</version>
+    </dependency>
+    <dependency>
+    	<groupId>org.apache.tika</groupId>
+    	<artifactId>tika-core</artifactId>
+    	<version>1.6</version>
+    </dependency>
+    <dependency>
+    	<groupId>org.apache.tika</groupId>
+    	<artifactId>tika-parsers</artifactId>
+    	<version>1.6</version>
+    </dependency>
+    <dependency>
+    	<groupId>commons-cli</groupId>
+    	<artifactId>commons-cli</artifactId>
+    	<version>1.2</version>
+    </dependency>
+    <dependency>
+    	<groupId>commons-jxpath</groupId>
+    	<artifactId>commons-jxpath</artifactId>
+    	<version>1.3</version>
+    </dependency>
+    <dependency>
+        <groupId>org.slf4j</groupId>
+        <artifactId>slf4j-api</artifactId>
+        <version>1.7.5</version>
+    </dependency>
+    <dependency>
+        <groupId>org.slf4j</groupId>
+        <artifactId>slf4j-log4j12</artifactId>
+        <version>1.7.5</version>
+    </dependency>
+    <dependency>
+    	<groupId>commons-codec</groupId>
+    	<artifactId>commons-codec</artifactId>
+    	<version>1.7</version>
+    </dependency>
+
+    <dependency>
+      <groupId>org.apache.commons</groupId>
+      <artifactId>commons-collections4</artifactId>
+      <version>4.0</version>
+    </dependency>
+
+
+    <dependency>
+      <groupId>net.sf.opencsv</groupId>
+      <artifactId>opencsv</artifactId>
+      <version>2.0</version>
+    </dependency>
+
+    <dependency>
+      <groupId>com.norconex.language</groupId>
+      <artifactId>norconex-language-detector</artifactId>
+      <version>1.0.0</version>
+    </dependency>
+  </dependencies>
+  
+  <build>
+    <resources>
+        <resource>
+            <directory>${project.build.testSourceDirectory}</directory>
+            <includes>
+                <include>**</include>
+            </includes>
+        </resource>
+        <resource>
+            <filtering>false</filtering>
+            <directory>${project.build.sourceDirectory}</directory>
+            <includes>
+                <include>**</include>
+            </includes>
+            <excludes>
+                <exclude>**/*.java</exclude>
+            </excludes>
+        </resource>
+        <resource>
+            <filtering>false</filtering>
+            <directory>src/main/resources</directory>
+            <includes>
+                <include>**</include>
+            </includes>
+        </resource>
+    </resources>
+    <extensions>
+      <extension>
+        <groupId>org.apache.maven.wagon</groupId>
+        <artifactId>wagon-ssh</artifactId>
+        <version>1.0</version>
+      </extension>
+    </extensions>
+    <pluginManagement>
+        <plugins>
+            <plugin>
+                <groupId>org.apache.maven.plugins</groupId>
+                <artifactId>maven-site-plugin</artifactId>
+                <version>3.3</version>
+                <configuration>
+                    <generateReports>true</generateReports>
+                    <inputEncoding>UTF-8</inputEncoding>
+                    <outputEncoding>UTF-8</outputEncoding>
+                    <templateFile>
+                      ${basedir}/src/site/skinless.vm
+                    </templateFile>
+                </configuration>
+                <dependencies>
+                  <dependency>
+                    <groupId>org.apache.velocity</groupId>
+                    <artifactId>velocity</artifactId>
+                    <version>1.7</version>
+                  </dependency>
+                  <dependency>
+                    <groupId>org.apache.maven.doxia</groupId>
+                    <artifactId>doxia-site-renderer</artifactId>
+                    <version>1.4</version>
+                  </dependency>
+                  <dependency>
+                    <groupId>org.apache.maven.doxia</groupId>
+                    <artifactId>doxia-module-markdown</artifactId>
+                    <version>1.4</version>
+                  </dependency>
+                </dependencies>    
+            </plugin>
+        </plugins>
+    </pluginManagement>
+    <plugins>
+      <plugin>
+        <groupId>org.apache.maven.plugins</groupId>
+        <artifactId>maven-compiler-plugin</artifactId>
+        <version>2.3.2</version>
+        <configuration>
+          <source>1.7</source>
+          <target>1.7</target>
+        </configuration>
+      </plugin>
+      <plugin>
+        <groupId>org.codehaus.mojo</groupId>
+        <artifactId>license-maven-plugin</artifactId>
+        <version>1.7</version>
+        <executions>
+          <execution>
+            <id>download-licenses</id>
+            <goals>
+              <goal>download-licenses</goal>
+            </goals>
+          </execution>
+          <execution>
+            <id>create-license-list</id>
+            <goals>
+              <goal>add-third-party</goal>
+            </goals>
+            <phase>generate-resources</phase>
+          </execution>
+        </executions>
+      </plugin>
+      <plugin>
+        <artifactId>maven-assembly-plugin</artifactId>
+        <configuration>
+          <descriptors>
+            <descriptor>src/main/assembly/dist.xml</descriptor>
+          </descriptors>
+          <appendAssemblyId>false</appendAssemblyId>
+        </configuration>
+        <executions>
+          <execution>
+            <id>make-assembly</id>
+            <phase>package</phase>
+            <goals>
+              <goal>single</goal>
+            </goals>
+          </execution>
+        </executions>
+      </plugin>
+      <plugin>
+        <groupId>org.apache.maven.plugins</groupId>
+        <artifactId>maven-javadoc-plugin</artifactId>
+        <version>2.9.1</version>
+        <configuration>
+          <overview>${basedir}/src/main/javadoc/overview.html</overview>
+          <show>protected</show>
+          <detectLinks>true</detectLinks>
+          <link>http://junit.org/javadoc/4.11/</link>
+          <link>http://tika.apache.org/1.5/api/</link>
+          <source>1.7</source>
+        </configuration>
+        <executions>
+          <execution>
+            <id>make-javadoc</id>
+            <phase>prepare-package</phase>
+            <goals>
+              <goal>javadoc</goal>
+            </goals>
+          </execution>
+          <execution>
+            <id>attach-javadocs</id>
+            <goals>
+              <goal>jar</goal>
+            </goals>
+          </execution>
+        </executions>
+      </plugin>
+      <plugin>
+        <groupId>org.apache.maven.plugins</groupId>
+        <artifactId>maven-source-plugin</artifactId>
+        <version>2.2.1</version>
+        <executions>
+          <execution>
+            <id>attach-sources</id>
+            <goals>
+              <goal>jar-no-fork</goal>
+            </goals>
+          </execution>
+        </executions>
+      </plugin>
+      <plugin>
+        <groupId>org.apache.maven.plugins</groupId>
+        <artifactId>maven-jar-plugin</artifactId>
+        <version>2.2</version>
+        <executions>
+          <execution>
+            <goals>
+              <goal>test-jar</goal>
+            </goals>
+          </execution>
+        </executions>
+      </plugin>
+      <plugin>
+        <groupId>org.apache.maven.plugins</groupId>
+        <artifactId>maven-gpg-plugin</artifactId>
+        <version>1.5</version>
+        <executions>
+          <execution>
+            <id>sign-artifacts</id>
+            <phase>verify</phase>
+            <goals>
+              <goal>sign</goal>
+            </goals>
+          </execution>
+        </executions>
+      </plugin>
+      <plugin>
+        <groupId>org.apache.maven.plugins</groupId>
+        <artifactId>maven-antrun-plugin</artifactId>
+        <version>1.7</version>
+        <executions>
+          <execution>
+            <id>id.post-site</id>
+            <phase>post-site</phase>
+            <goals>
+              <goal>run</goal>
+            </goals>
+            <configuration>
+              <target>
+                <echo>Remove useless site files</echo>
+                <delete dir="${project.build.directory}/site/css" />
+                <delete dir="${project.build.directory}/site/images" />
+                <delete file="${project.build.directory}/site/project-reports.html" />
+                <copy file="${basedir}/src/changes/changes.xml" todir="${project.build.directory}/site/"/>
+              </target>
+            </configuration>
+          </execution>
+        </executions>
+      </plugin>
+      <plugin>
+        <groupId>org.sonatype.plugins</groupId>
+        <artifactId>nexus-staging-maven-plugin</artifactId>
+        <version>1.6.3</version>
+        <extensions>true</extensions>
+        <configuration>
+          <serverId>ossrh</serverId>
+          <nexusUrl>https://oss.sonatype.org/</nexusUrl>
+          <autoReleaseAfterClose>false</autoReleaseAfterClose>
+        </configuration>
+      </plugin>    
+    </plugins>
+  </build>
+  
+  <distributionManagement>
+    <site>
+      <id>norconex-site-deployment</id>
+      <url>${site.baseurl}/importer/latest</url>
+    </site>
+    <snapshotRepository>
+      <id>ossrh</id>
+      <url>https://oss.sonatype.org/content/repositories/snapshots</url>
+    </snapshotRepository>
+    <repository>
+      <id>ossrh</id>
+      <url>https://oss.sonatype.org/service/local/staging/deploy/maven2/</url>
+    </repository>    
+  </distributionManagement>
+  
+  <reporting>
+    <plugins>
+      <plugin>
+        <groupId>org.apache.maven.plugins</groupId>
+        <artifactId>maven-project-info-reports-plugin</artifactId>
+        <version>2.6</version>
+        <reportSets>
+          <reportSet>
+            <reports>
+            </reports>
+          </reportSet>
+        </reportSets>
+      </plugin>
+      <plugin>
+        <groupId>org.apache.maven.plugins</groupId>
+        <artifactId>maven-javadoc-plugin</artifactId>
+        <version>2.9</version>
+        <configuration>
+          <overview>${basedir}/src/main/javadoc/overview.html</overview>
+          <header><![CDATA[
+            <style>div.aboutLanguage .siteLink {font-size: 2em;}</style>
+            <span class="siteLink">
+              <a target="_top" href="http://www.norconex.com/collectors/importer">Norconex Importer</a>
+            </span>
+            ]]>
+          </header>
+          <footer><![CDATA[
+            <script type="text/javascript">
+              var _gaq = _gaq || [];
+              _gaq.push(['_setAccount', 'UA-23162620-1']);
+              _gaq.push(['_setDomainName', 'norconex.com']);
+              _gaq.push(['_trackPageview']);
+              (function() {
+                var ga = document.createElement('script'); ga.type = 'text/javascript'; ga.async = true;
+                ga.src = ('https:' == document.location.protocol ? 'https://ssl' : 'http://www') + '.google-analytics.com/ga.js';
+                var s = document.getElementsByTagName('script')[0]; s.parentNode.insertBefore(ga, s);
+              })();
+            </script>
+            <a style="font-size: 1.4em;" target="_top" href="https://github.com/norconex/importer/issues">Submit an Issue</a>
+            &nbsp;&nbsp;|&nbsp;&nbsp; 
+            <a style="font-size: 1.4em;" target="_top" href="http://www.norconex.com">www.norconex.com</a>
+            ]]>
+          </footer>
+          <show>protected</show>
+          <detectLinks>true</detectLinks>
+          <link>http://junit.org/javadoc/4.11/</link>
+          <link>http://tika.apache.org/1.5/api/</link>
+        </configuration>
+        <reportSets>
+          <reportSet>
+            <id>default</id>
+            <configuration>
+            </configuration>
+            <reports>
+              <report>javadoc</report>
+            </reports>
+          </reportSet>
+        </reportSets>
+      </plugin>
+    </plugins>
+  </reporting>  
+
+  <organization>
+  	<name>Norconex Inc.</name>
+  	<url>http://www.norconex.com</url>
+  </organization>
+  <url>http://norconex.com/collectors/importer</url>
+  <description>Norconex Importer is a Java library and command-line application meant to &quot;parse&quot; and &quot;extract&quot; content out of a computer file as plain text, whatever its format (HTML, PDF, Word, etc). In addition, it allows you to perform any manipulation on the extracted text before importing/using it in your own service or application.</description>
+  <issueManagement>
+  	<system>GitHub</system>
+  	<url>https://github.com/Norconex/importer/issues</url>
+  </issueManagement>
+  <scm>
+    <url>https://github.com/Norconex/importer</url>
+    <connection>scm:git:git@github.com:Norconex/importer.git</connection>
+    <developerConnection>scm:git:git@github.com:Norconex/importer.git</developerConnection>
+  </scm>
+
+  <developers>
+    <developer>
+        <id>essiembre</id>
+        <name>Pascal Essiembre</name>
+        <email>pascal.essiembre@norconex.com</email>
+        <organization>Norconex Inc.</organization>
+        <organizationUrl>http://www.norconex.com</organizationUrl>
+        <roles>
+          <role>project leader</role>
+          <role>developer</role>
+        </roles>
+        <timezone>-4</timezone>
+    </developer>
+    <developer>
+        <id>pascaldimassimo</id>
+        <name>Pascal Dimassimo</name>
+        <email>pascal.dimassimo@norconex.com</email>
+        <organization>Norconex Inc.</organization>
+        <organizationUrl>http://www.norconex.com</organizationUrl>
+        <roles>
+          <role>developer</role>
+        </roles>
+        <timezone>-4</timezone>
+    </developer>
+  </developers>
+  <contributors>
+  </contributors>
+
 </project>